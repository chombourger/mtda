--- conflicted
+++ resolved
@@ -49,18 +49,12 @@
       - name: Build Fast CI targets
         if: github.ref != 'refs/heads/master'
         run: |
-<<<<<<< HEAD
           pwd
           ls
           mkdir -p build
           du -sh build/*
-          ./kas-container build --target mc:nanopi-neo:mtda-packages kas/debian/mtda-nanopi-all.yml
-          ./kas-container build --target mc:nanopi-r1:mtda-packages kas/debian/mtda-nanopi-all.yml
-      - name: Build image
-=======
           ./kas-container build kas/ci/fast.yml
       - name: Build Full CI targets
->>>>>>> 02d0e8c4
         if: github.ref == 'refs/heads/master'
         run: |
           ./kas-container build kas/ci/full.yml
